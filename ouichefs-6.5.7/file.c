--- conflicted
+++ resolved
@@ -375,23 +375,6 @@
 	return bytes_write;
 }
 
-/*
-static long ouichefs_ioctl(struct file *filep, unsigned int cmd, unsigned long arg)
-{
-	switch (cmd) {
-		case OUICHEFS_IOCTL:
-
-			if (copy_to_user((loff_t __user *) arg, &filep->f_inode->i_size, sizeof(filep->f_inode->i_size))) {
-				return -EFAULT;
-			}
-			break;
-		default:
-			return -ENOTTY;
-	}
-	return 0;
-}
-*/
-
 /*ioctl functions*/
 uint32_t create_block_entry(uint32_t block_number, uint32_t block_size) {
     return (block_size << 20) | (block_number & BLOCK_NUMBER_MASK);
@@ -467,13 +450,8 @@
 	.write = ouichefs_write,
 	.llseek = generic_file_llseek,
 	.read_iter = generic_file_read_iter,
-<<<<<<< HEAD
 	.read = ouichefs_read,
 	.write = ouichefs_write,
 	.write_iter = generic_file_write_iter,
 	.unlocked_ioctl = ouichefs_ioctl,
-=======
-	.write_iter = generic_file_write_iter,
-	//.unlocked_ioctl = ouichefs_ioctl
->>>>>>> f08e438d
 };